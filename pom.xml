--- conflicted
+++ resolved
@@ -126,21 +126,13 @@
     <dependency>
       <groupId>org.lockss.laaws</groupId>
       <artifactId>laaws-repository-core</artifactId>
-<<<<<<< HEAD
-      <version>1.5.0</version>
-=======
       <version>1.6.0-SNAPSHOT</version>
->>>>>>> 9d86201a
     </dependency>
 
     <dependency>
       <groupId>org.lockss.laaws</groupId>
       <artifactId>laaws-repository-service</artifactId>
-<<<<<<< HEAD
-      <version>1.2.0</version>
-=======
       <version>1.3.0-SNAPSHOT</version>
->>>>>>> 9d86201a
     </dependency>
     
   </dependencies>
